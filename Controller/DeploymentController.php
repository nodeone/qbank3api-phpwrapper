--- conflicted
+++ resolved
@@ -58,13 +58,8 @@
      * Lists all DeploymentSites the current User has access to.
      * 
      * @param CachePolicy $cachePolicy A custom cache policy used for this request only.
-<<<<<<< HEAD
      *
      * @return DeploymentSiteResponse[]
-=======
-     
-     * @return DeploymentSiteResponse[]	 
->>>>>>> 67ddc902
      */
     public function listSites(CachePolicy $cachePolicy = null)
     {
@@ -87,13 +82,8 @@
      * 
      * @param int $id The DeploymentSite identifier..
      * @param CachePolicy $cachePolicy A custom cache policy used for this request only.
-<<<<<<< HEAD
      *
      * @return DeploymentSiteResponse
-=======
-     
-     * @return DeploymentSiteResponse	 
->>>>>>> 67ddc902
      */
     public function retrieveSite($id, CachePolicy $cachePolicy = null)
     {
