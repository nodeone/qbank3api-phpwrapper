<?php

namespace QBNK\QBank\API\Controller;

use Doctrine\Common\Cache\Cache;
use GuzzleHttp\Client;
use GuzzleHttp\Event\CompleteEvent;
use GuzzleHttp\Event\ErrorEvent;
use GuzzleHttp\Message\RequestInterface;
use GuzzleHttp\Message\ResponseInterface;
use GuzzleHttp\Pool;
use GuzzleHttp\Post\PostBodyInterface;
use Psr\Log\LoggerAwareInterface;
use Psr\Log\LoggerInterface;
use QBNK\QBank\API\CachePolicy;
use QBNK\QBank\API\Exception\RequestException;
use QBNK\QBank\API\Exception\ResponseException;

abstract class ControllerAbstract implements LoggerAwareInterface
{
    const METHOD_GET    = 'get';
    const METHOD_POST   = 'post';
    const METHOD_PUT    = 'put';
    const METHOD_DELETE = 'delete';

    /** @var Client $client */
    protected $client;

    /** @var LoggerInterface $logger */
    protected $logger;

    /** @var CachePolicy */
    protected $cachePolicy;

    /** @var Cache */
    protected $cache;

    /** @var RequestInterface[]  */
    protected $delayedRequests;

    public function __construct(Client $client, CachePolicy $cachePolicy, Cache $cache = null)
    {
        $this->client          = $client;
        $this->cachePolicy     = $cachePolicy;
        $this->cache           = $cache;
        $this->delayedRequests = [];
    }

    /**
     * Performs a request to the QBank API.
     *
     * @param string $endpoint The API endpoint URL to request.
     * @param array $parameters The parameters to send.
     * @param string $method The HTTP verb to use.
     * @param CachePolicy $cachePolicy The custom caching policy to use.
     * @param bool $delayed If the request should be delayed until destruction.
     *
     * @return array The response result.
     *
     * @throws RequestException
     * @throws ResponseException
     */
    protected function call($endpoint, array $parameters = [], $method = self::METHOD_GET, CachePolicy $cachePolicy = null, $delayed = false)
    {
        $cachePolicy = ($cachePolicy !== null) ? $cachePolicy : $this->cachePolicy;
<<<<<<< HEAD
		try {
			switch ($method) {
				case self::METHOD_POST:
					$request = $this->client->post($endpoint, null, json_encode($params));
					break;
				case self::METHOD_PUT:
					$request = $this->client->put($endpoint, null, json_encode($params));
					break;
				case self::METHOD_GET:
				default:
                    if ($cachePolicy->isEnabled() && $this->cache->contains(md5($endpoint . json_encode($params)))) {
                        $this->logger->info(
                            'Using cached response. '.strtoupper($method).' '.$endpoint,
                            array(
                                'endpoint' => $endpoint,
                                'parameters' => $params,
                                'method' => $method
                            )
                        );
                        return $this->cache->fetch(md5($endpoint . json_encode($params)));
                    } else {
    					$request = $this->client->get($endpoint, null, array('query' => $params));
    				}
					break;
			}
			if ($delayed) {	// Place in a queue to be processed on destruct
				$this->delayedRequests[] = $request;
				$this->logger->debug(
					'Request to QBank added to delayed queue. ' . strtoupper($method) . ' ' . $endpoint,
					array(
						'endpoint' => $endpoint,
						'parameters' => $params,
						'method' => $method
					)
				);
				return [];
			}
			$response = $request->send();
			$this->logger->debug(
				'Request to QBank sent. '.strtoupper($method).' '.$endpoint,
				array(
					'endpoint' => $endpoint,
					'parameters' => $params,
					'method' => $method,
					'response' => ($response instanceof Response) ? substr($response->getBody(), 0, 4096) : ''
				)
			);
			if ($cachePolicy->isEnabled()) {
			    $this->cache->save(md5($endpoint . json_encode($params)), $response->json(), $cachePolicy->getLifetime());
			}
			return $response->json();
		} catch (RequestException $re) {
			$response = $re->getRequest()->getResponse();
			$this->logger->error(
				'Error while sending request to QBank. '.strtoupper($method).' '.$endpoint,
				array(
					'exception' => $re,
					'message' => $re->getMessage(),
					'endpoint' => $endpoint,
					'parameters' => $params,
					'method' => $method,
					'response' => ($response instanceof Response) ? substr($response->getBody(), 0, 4096) : ''
				)
			);
			throw new QBankApiException('Error while sending request to QBank: '.$re->getMessage(), $response instanceof Response ? $response->getStatusCode() : 0, $re);
		} catch (RuntimeException $re) {
			$this->logger->critical(
				'Error while decoding response from QBank.  '.strtoupper($method).' '.$endpoint,
				array(
					'exception' => $re,
					'message' => $re->getMessage(),
					'endpoint' => $endpoint,
					'parameters' => $params,
					'method' => $method,
					'response' => ($response instanceof Response) ? substr($response->getBody(), 0, 4096) : ''
				)
			);
			throw new QBankApiException('Error while decoding response from QBank: '.$re->getMessage(), $re->getCode(), $re);
		}
	}

	/**
	 * @param string $endpoint
	 * @param array $parameters
	 * @param QBankCachePolicy $cachePolicy
	 * @async bool $delayed
	 * @return mixed
	 */
	protected function get($endpoint, array $parameters = array(), QBankCachePolicy $cachePolicy = null, $delayed = false) {
		return $this->call($endpoint, $parameters, self::METHOD_GET, $cachePolicy, $delayed);
	}

	/**
	* @param string $endpoint
	* @param array $parameters
	* @param bool $delayed
	* @return mixed
	*/
	protected function post($endpoint, array $parameters = array(), $delayed = false)  {
		return $this->call($endpoint, $parameters, self::METHOD_POST, null, $delayed);
	}

	/**
	* @param string $endpoint
	* @param array $parameters
	* @param bool $delayed
	* @return mixed
	*/
	protected function put($endpoint, array $parameters = array(), $delayed = false) {
		return $this->call($endpoint, $parameters, self::METHOD_PUT, null, $delayed);
	}

	public function setLogger(LoggerInterface $logger) {
		$this->logger = $logger;
	}

	public function __destruct() {
		flush();
		if (is_array($this->delayedRequests)) {
			foreach ($this->delayedRequests as $request) {
				if ($request instanceof Request) {
					try {
						$path = str_replace(parse_url($this->client->getBaseUrl(), PHP_URL_PATH), '', $request->getPath());
						$circumstances = [
							'endpoint' => $path,
							'parameters' => ($request instanceof EntityEnclosingRequest) ? $request->getPostFields() : '',
							'method' => $request->getMethod()
						];
						$socket = fsockopen(parse_url($this->client->getBaseUrl(), PHP_URL_HOST), 80, $errno, $errstr);
						if ($socket === false) {
							throw new \Exception('Could not open socket for delayed request: '.$errstr, $errno);
						}
						stream_set_blocking($socket, 0);
						$listeners = $request->getEventDispatcher()->getListeners('request.before_send');
						$accessToken = null;
						foreach ($listeners as $listener) {
							if ($listener[0] instanceof Oauth2Plugin) {
								$accessToken = $listener[0]->getAccessToken();
								break;
							}
						}
						if (!$accessToken) {
							throw new \Exception('Could not get access token for delayed request');
						}
						$request->addHeader('Authorization', 'Bearer ' . $accessToken['access_token']);
						$bytesWritten = 0;
						$bytesTotal = strlen($request->__toString());
						$closed = false;
						while (!$closed && $bytesWritten < $bytesTotal) {
							$written = @fwrite($socket, substr($request->__toString(), $bytesWritten));
							if ($written == false) {
								fclose($socket);
								throw new \Exception(
									'Error while writing to socket for delayed request: '.socket_strerror(socket_last_error($socket)),
									socket_last_error($socket)
								);
							}
							$bytesWritten += $written;
						}
						fclose($socket);
						$this->logger->debug('Delayed request to QBank sent. ' . strtoupper($request->getMethod()) . ' ' . $path, $circumstances);
					} catch (\Exception $e) {
						$this->logger->warning('Error while sending delayed request to QBank: ' . $e->getMessage(), isset($circumstances) ? $circumstances : []);
					}
				}
			}
		}
	}
=======

        if ($delayed) {
            $this->delayedRequests[] = $this->client->createRequest(strtoupper($method), $endpoint, $parameters);
            $this->logger->debug(
                'Request to QBank added to delayed queue. '.strtoupper($method).' '.$endpoint,
                [
                    'endpoint'   => $endpoint,
                    'parameters' => $parameters,
                    'method'     => $method,
                ]
            );

            return [];
        }

        if (
            $cachePolicy->isEnabled()
            && ($method == self::METHOD_GET || $method == self::METHOD_POST && preg_match('/v\d+\/search/', $endpoint))
            && $this->cache->contains(md5($endpoint.json_encode($parameters)))
        ) {
            /** @var string $response */
            $response = $this->cache->fetch(md5($endpoint.json_encode($parameters)));
            $this->logger->info(
                'Using cached response. '.strtoupper($method).' '.$endpoint,
                [
                    'endpoint'   => $endpoint,
                    'parameters' => $parameters,
                    'method'     => $method,
                    'response'   => substr(print_r($response, true), 0, 4096),
                ]
            );

            return $response;
        }

        try {
            $start = microtime(true);
            /** @var ResponseInterface $response */
            $response = $this->client->{$method}($endpoint, $parameters);
            $this->logger->debug(
                'Request to QBank sent. '.strtoupper($method).' '.$endpoint,
                [
                    'endpoint'   => $endpoint,
                    'parameters' => $parameters,
                    'time'       => number_format(round((microtime(true) - $start) * 1000), 0, '.', ' ').' ms',
                    'method'     => $method,
                    'response'   => substr($response->getBody(), 0, 4096),
                ]
            );

            $data = null;
            if (in_array('application/json', array_map('trim', explode(';', $response->getHeader('Content-type'))))) {
                try {
                    $data = $response->json();
                } catch (\RuntimeException $re) {
                    $this->logger->error(
                        'Error while receiving response from QBank. '.strtoupper($method).' '.$endpoint,
                        [
                            'message'    => 'Response not in json format.',
                            'endpoint'   => $endpoint,
                            'parameters' => $parameters,
                            'method'     => $method,
                            'response'   => substr($response->getBody(), 0, 4096),
                        ]
                    );
                    throw new ResponseException('Error while receiving response from QBank: Response not in json format.');
                }
            } else {
                return $response->getBody()->__toString();
            }

            if (
                $cachePolicy->isEnabled()
                && ($method == self::METHOD_GET || $method == self::METHOD_POST && preg_match('/v\d+\/search/', $endpoint))
            ) {
                $this->cache->save(md5($endpoint.json_encode($parameters)), $data, $cachePolicy->getLifetime());
            }

            return $data;
        } catch (\GuzzleHttp\Exception\RequestException $re) {
            $this->logger->error(
                'Error while sending request to QBank. '.strtoupper($method).' '.$endpoint,
                [
                    'exception'  => $re,
                    'message'    => $re->getMessage(),
                    'endpoint'   => $endpoint,
                    'parameters' => $parameters,
                    'method'     => $method,
                    'response'   => $re->hasResponse() ? substr($re->getResponse()->getBody(), 0, 4096) : '',
                ]
            );
            $message = null;
            if ($re->hasResponse() && strpos($re->getResponse()->getHeader('content-type'), 'application/json') === 0) {
                $content = $re->getResponse()->json();
                if (isset($content['error']['message'])) {
                    $message = ' [info]'.$content['error']['message'];
                }
                if (isset($content['error']['errors']) && is_array($content['error']['errors'])) {
                    foreach ($content['error']['errors'] as $key => $error) {
                        $message .= "\n\t$key: $error";
                    }
                }
            }
            throw new RequestException(
                'Error while sending request to QBank: '.$re->getMessage().$message,
                $re->hasResponse() ? $re->getResponse()->getStatusCode() : 0,
                $re
            );
        }
    }

    /**
     * Shorthand for sending a GET request to the API.
     *
     * @param string $endpoint The API endpoint URL to request.
     * @param array $parameters The parameters to send.
     * @param CachePolicy $cachePolicy The custom caching policy to use.
     * @param bool $delayed If the request should be delayed until destruction.
     *
     * @return array The response result.
     *
     * @throws RequestException
     * @throws ResponseException
     */
    protected function get($endpoint, array $parameters = [], CachePolicy $cachePolicy = null, $delayed = false)
    {
        return $this->call($endpoint, $parameters, self::METHOD_GET, $cachePolicy, $delayed);
    }

    /**
     * Shorthand for sending a POST request to the API.
     *
     * @param string $endpoint The API endpoint URL to request.
     * @param array $parameters The parameters to send.
     * @param bool $delayed If the request should be delayed until destruction.
     *
     * @return array The response result.
     *
     * @throws RequestException
     * @throws ResponseException
     */
    protected function post($endpoint, array $parameters = [], $delayed = false)
    {
        return $this->call($endpoint, $parameters, self::METHOD_POST, null, $delayed);
    }

    /**
     * Shorthand for sending a PUT request to the API.
     *
     * @param string $endpoint The API endpoint URL to request.
     * @param array $parameters The parameters to send.
     * @param bool $delayed If the request should be delayed until destruction.
     *
     * @return array The response result.
     *
     * @throws RequestException
     * @throws ResponseException
     */
    protected function put($endpoint, array $parameters = [], $delayed = false)
    {
        return $this->call($endpoint, $parameters, self::METHOD_PUT, null, $delayed);
    }

    /**
     * Shorthand for sending a DELETE request to the API.
     *
     * @param string $endpoint The API endpoint URL to request.
     * @param array $parameters The parameters to send.
     * @param bool $delayed If the request should be delayed until destruction.
     *
     * @return array The response result.
     *
     * @throws RequestException
     * @throws ResponseException
     */
    protected function delete($endpoint, array $parameters = [], $delayed = false)
    {
        return $this->call($endpoint, $parameters, self::METHOD_DELETE, null, $delayed);
    }

    public function setLogger(LoggerInterface $logger)
    {
        $this->logger = $logger;
    }

    public function __destruct()
    {
        flush();
        if (!empty($this->delayedRequests)) {
            $pool = new Pool(
                $this->client,
                $this->delayedRequests,
                [
                    'pool_size' => count($this->delayedRequests),
                    'complete'  => [
                        'fn' => function (CompleteEvent $event) {
                            $this->logger->debug(
                                'Delayed request to QBank sent. '
                                    .strtoupper($event->getRequest()->getMethod()).' '.$event->getRequest()->getPath(),
                                [
                                    'endpoint'   => $event->getRequest()->getPath(),
                                    'parameters' => ($event->getRequest()->getBody() instanceof PostBodyInterface)
                                        ? $event->getRequest()->getBody()->getFields() : [],
                                    'method'   => $event->getRequest()->getMethod(),
                                    'response' => $event->hasResponse() ? substr($event->getResponse()->getBody(), 0, 4096) : '',
                                ]
                            );
                        },
                        'once' => true,
                    ],
                    'error' => [
                        'fn' => function (ErrorEvent $event) {
                            $this->logger->warning(
                                'Error while sending delayed request to QBank: '.$event->getException()->getMessage(),
                                [
                                    'endpoint'   => $event->getRequest()->getPath(),
                                    'parameters' => ($event->getRequest()->getBody() instanceof PostBodyInterface)
                                        ? $event->getRequest()->getBody()->getFields() : [],
                                    'method'   => $event->getRequest()->getMethod(),
                                    'response' => $event->hasResponse() ? substr($event->getResponse()->getBody(), 0, 4096) : '',
                                ]
                            );
                        },
                        'once' => true,
                    ],
                ]
            );
            $pool->wait();
        }
    }
>>>>>>> cfcab6d3
}<|MERGE_RESOLUTION|>--- conflicted
+++ resolved
@@ -63,176 +63,6 @@
     protected function call($endpoint, array $parameters = [], $method = self::METHOD_GET, CachePolicy $cachePolicy = null, $delayed = false)
     {
         $cachePolicy = ($cachePolicy !== null) ? $cachePolicy : $this->cachePolicy;
-<<<<<<< HEAD
-		try {
-			switch ($method) {
-				case self::METHOD_POST:
-					$request = $this->client->post($endpoint, null, json_encode($params));
-					break;
-				case self::METHOD_PUT:
-					$request = $this->client->put($endpoint, null, json_encode($params));
-					break;
-				case self::METHOD_GET:
-				default:
-                    if ($cachePolicy->isEnabled() && $this->cache->contains(md5($endpoint . json_encode($params)))) {
-                        $this->logger->info(
-                            'Using cached response. '.strtoupper($method).' '.$endpoint,
-                            array(
-                                'endpoint' => $endpoint,
-                                'parameters' => $params,
-                                'method' => $method
-                            )
-                        );
-                        return $this->cache->fetch(md5($endpoint . json_encode($params)));
-                    } else {
-    					$request = $this->client->get($endpoint, null, array('query' => $params));
-    				}
-					break;
-			}
-			if ($delayed) {	// Place in a queue to be processed on destruct
-				$this->delayedRequests[] = $request;
-				$this->logger->debug(
-					'Request to QBank added to delayed queue. ' . strtoupper($method) . ' ' . $endpoint,
-					array(
-						'endpoint' => $endpoint,
-						'parameters' => $params,
-						'method' => $method
-					)
-				);
-				return [];
-			}
-			$response = $request->send();
-			$this->logger->debug(
-				'Request to QBank sent. '.strtoupper($method).' '.$endpoint,
-				array(
-					'endpoint' => $endpoint,
-					'parameters' => $params,
-					'method' => $method,
-					'response' => ($response instanceof Response) ? substr($response->getBody(), 0, 4096) : ''
-				)
-			);
-			if ($cachePolicy->isEnabled()) {
-			    $this->cache->save(md5($endpoint . json_encode($params)), $response->json(), $cachePolicy->getLifetime());
-			}
-			return $response->json();
-		} catch (RequestException $re) {
-			$response = $re->getRequest()->getResponse();
-			$this->logger->error(
-				'Error while sending request to QBank. '.strtoupper($method).' '.$endpoint,
-				array(
-					'exception' => $re,
-					'message' => $re->getMessage(),
-					'endpoint' => $endpoint,
-					'parameters' => $params,
-					'method' => $method,
-					'response' => ($response instanceof Response) ? substr($response->getBody(), 0, 4096) : ''
-				)
-			);
-			throw new QBankApiException('Error while sending request to QBank: '.$re->getMessage(), $response instanceof Response ? $response->getStatusCode() : 0, $re);
-		} catch (RuntimeException $re) {
-			$this->logger->critical(
-				'Error while decoding response from QBank.  '.strtoupper($method).' '.$endpoint,
-				array(
-					'exception' => $re,
-					'message' => $re->getMessage(),
-					'endpoint' => $endpoint,
-					'parameters' => $params,
-					'method' => $method,
-					'response' => ($response instanceof Response) ? substr($response->getBody(), 0, 4096) : ''
-				)
-			);
-			throw new QBankApiException('Error while decoding response from QBank: '.$re->getMessage(), $re->getCode(), $re);
-		}
-	}
-
-	/**
-	 * @param string $endpoint
-	 * @param array $parameters
-	 * @param QBankCachePolicy $cachePolicy
-	 * @async bool $delayed
-	 * @return mixed
-	 */
-	protected function get($endpoint, array $parameters = array(), QBankCachePolicy $cachePolicy = null, $delayed = false) {
-		return $this->call($endpoint, $parameters, self::METHOD_GET, $cachePolicy, $delayed);
-	}
-
-	/**
-	* @param string $endpoint
-	* @param array $parameters
-	* @param bool $delayed
-	* @return mixed
-	*/
-	protected function post($endpoint, array $parameters = array(), $delayed = false)  {
-		return $this->call($endpoint, $parameters, self::METHOD_POST, null, $delayed);
-	}
-
-	/**
-	* @param string $endpoint
-	* @param array $parameters
-	* @param bool $delayed
-	* @return mixed
-	*/
-	protected function put($endpoint, array $parameters = array(), $delayed = false) {
-		return $this->call($endpoint, $parameters, self::METHOD_PUT, null, $delayed);
-	}
-
-	public function setLogger(LoggerInterface $logger) {
-		$this->logger = $logger;
-	}
-
-	public function __destruct() {
-		flush();
-		if (is_array($this->delayedRequests)) {
-			foreach ($this->delayedRequests as $request) {
-				if ($request instanceof Request) {
-					try {
-						$path = str_replace(parse_url($this->client->getBaseUrl(), PHP_URL_PATH), '', $request->getPath());
-						$circumstances = [
-							'endpoint' => $path,
-							'parameters' => ($request instanceof EntityEnclosingRequest) ? $request->getPostFields() : '',
-							'method' => $request->getMethod()
-						];
-						$socket = fsockopen(parse_url($this->client->getBaseUrl(), PHP_URL_HOST), 80, $errno, $errstr);
-						if ($socket === false) {
-							throw new \Exception('Could not open socket for delayed request: '.$errstr, $errno);
-						}
-						stream_set_blocking($socket, 0);
-						$listeners = $request->getEventDispatcher()->getListeners('request.before_send');
-						$accessToken = null;
-						foreach ($listeners as $listener) {
-							if ($listener[0] instanceof Oauth2Plugin) {
-								$accessToken = $listener[0]->getAccessToken();
-								break;
-							}
-						}
-						if (!$accessToken) {
-							throw new \Exception('Could not get access token for delayed request');
-						}
-						$request->addHeader('Authorization', 'Bearer ' . $accessToken['access_token']);
-						$bytesWritten = 0;
-						$bytesTotal = strlen($request->__toString());
-						$closed = false;
-						while (!$closed && $bytesWritten < $bytesTotal) {
-							$written = @fwrite($socket, substr($request->__toString(), $bytesWritten));
-							if ($written == false) {
-								fclose($socket);
-								throw new \Exception(
-									'Error while writing to socket for delayed request: '.socket_strerror(socket_last_error($socket)),
-									socket_last_error($socket)
-								);
-							}
-							$bytesWritten += $written;
-						}
-						fclose($socket);
-						$this->logger->debug('Delayed request to QBank sent. ' . strtoupper($request->getMethod()) . ' ' . $path, $circumstances);
-					} catch (\Exception $e) {
-						$this->logger->warning('Error while sending delayed request to QBank: ' . $e->getMessage(), isset($circumstances) ? $circumstances : []);
-					}
-				}
-			}
-		}
-	}
-=======
 
         if ($delayed) {
             $this->delayedRequests[] = $this->client->createRequest(strtoupper($method), $endpoint, $parameters);
@@ -463,5 +293,4 @@
             $pool->wait();
         }
     }
->>>>>>> cfcab6d3
 }