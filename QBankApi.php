<?php

namespace QBNK\QBank\API;

use Doctrine\Common\Cache\Cache;
use Doctrine\Common\Cache\CacheProvider;
use GuzzleHttp\Client;
use Psr\Log\LoggerInterface;
use Psr\Log\NullLogger;
use QBNK\GuzzleOAuth2\GrantType\PasswordCredentials;
use QBNK\GuzzleOAuth2\GrantType\RefreshToken;
use QBNK\GuzzleOAuth2\OAuth2Subscriber;
use QBNK\GuzzleOAuth2\TokenData;
use QBNK\QBank\API\Controller\AccountsController;
use QBNK\QBank\API\Controller\CategoriesController;
use QBNK\QBank\API\Controller\DeploymentController;
use QBNK\QBank\API\Controller\EventsController;
use QBNK\QBank\API\Controller\FiltersController;
use QBNK\QBank\API\Controller\FoldersController;
use QBNK\QBank\API\Controller\MediaController;
use QBNK\QBank\API\Controller\MoodboardsController;
use QBNK\QBank\API\Controller\ObjecttypesController;
use QBNK\QBank\API\Controller\PropertysetsController;
use QBNK\QBank\API\Controller\SearchController;
use QBNK\QBank\API\Controller\TemplatesController;

/**
 * This is the main class to instantiate and use when communicating with QBank.
 *
 * All the different parts of the API are accessible via the methods which are returning controllers.
 *
 * Built against QBank API v.1 and Swagger v.1.1
 */
class QBankApi
{
    /** @var LoggerInterface */
    protected $logger;

    /** @var string */
    protected $basepath;

    /** @var Credentials */
    protected $credentials;

    /** @var Cache|null */
    protected $cache;

    /** @var CachePolicy */
    protected $cachePolicy;

    /** @var Client */
    protected $client;

    /** @var OAuth2Subscriber */
    protected $oauth2Subscriber;

    /** @var AccountsController */
    protected $accounts;

    /** @var CategoriesController */
    protected $categories;

    /** @var DeploymentController */
    protected $deployment;

    /** @var EventsController */
    protected $events;

    /** @var FiltersController */
    protected $filters;

    /** @var FoldersController */
    protected $folders;

    /** @var MediaController */
    protected $media;

    /** @var MoodboardsController */
    protected $moodboards;

    /** @var ObjecttypesController */
    protected $objecttypes;

    /** @var PropertysetsController */
    protected $propertysets;

    /** @var SearchController */
    protected $search;

    /** @var TemplatesController */
    protected $templates;

    /**
     * @param string $qbankURL The URL to the QBank API.
     * @param Credentials $credentials The credentials used to connect.
     * @param array $options Associative array containing options.
     * <ul>
     * <li>Cache $options[cache] A cache implementation to store tokens and responses in. Highly recommended.</li>
     * <li>QBankCachePolicy $options[cachePolicy] A policy on how to use caching for API queries, if not provided cache will not be available for API queries.</li>
     * <li>LoggerInterface $options[log] A PSR-3 log implementation.</li>
     * </ul>
     */
    public function __construct($qbankURL, Credentials $credentials, array $options = [])
    {
        // Setup logging
        if (!empty($options['log']) && $options['log'] instanceof LoggerInterface) {
            $this->logger = $options['log'];
        } else {
            $this->logger = new NullLogger();
        }

        $this->basepath = $this->buildBasepath($qbankURL);

        // Store credentials for later use
        $this->credentials = $credentials;

        // Optionaly setup cache
        if (!empty($options['cache']) && $options['cache'] instanceof Cache) {
            $this->cache = $options['cache'];
            if ($this->cache instanceof CacheProvider && !$this->cache->getNamespace()) {
                $this->cache->setNamespace(md5($this->basepath.$this->credentials->getUsername().$this->credentials->getPassword()));
            }
        } else {
            $this->logger->notice('No caching supplied! Without caching both performance and security is reduced.');
        }

        // Setup the cache policy
        if (!empty($options['cachePolicy']) && $options['cachePolicy'] instanceof CachePolicy) {
            $this->cachePolicy = $options['cachePolicy'];
            if (!($this->cache instanceof Cache) && $this->cachePolicy->isEnabled()) {
                throw new \LogicException(
                    'You have supplied a cache policy that says cache is enabled but no cache provider have been defined.'
                );
            }
        } else {
            $this->cachePolicy = new CachePolicy(false, 0);
            $this->logger->warning('No cache policy supplied! Without a cache policy no API queries will be cached.');
        }
<<<<<<< HEAD
	}

	/**
	* @return \QBNK\QBank\API\Controller\MoodboardsController
	*/
	public function moodboards() {
		if (!$this->moodboards instanceof MoodboardsController) {
			$this->moodboards = new MoodboardsController($this->getConnection(), $this->cachePolicy, $this->cache);
			$this->moodboards->setLogger($this->logger);
		}
		return $this->moodboards;
	}
	
	/**
	* @return \QBNK\QBank\API\Controller\CategoriesController
	*/
	public function categories() {
		if (!$this->categories instanceof CategoriesController) {
			$this->categories = new CategoriesController($this->getConnection(), $this->cachePolicy, $this->cache);
			$this->categories->setLogger($this->logger);
		}
		return $this->categories;
	}
	
	/**
	* @return \QBNK\QBank\API\Controller\FoldersController
	*/
	public function folders() {
		if (!$this->folders instanceof FoldersController) {
			$this->folders = new FoldersController($this->getConnection(), $this->cachePolicy, $this->cache);
			$this->folders->setLogger($this->logger);
		}
		return $this->folders;
	}
	
	/**
	* @return \QBNK\QBank\API\Controller\MediaController
	*/
	public function media() {
		if (!$this->media instanceof MediaController) {
			$this->media = new MediaController($this->getConnection(), $this->cachePolicy, $this->cache);
			$this->media->setLogger($this->logger);
		}
		return $this->media;
	}
	
	/**
	* @return \QBNK\QBank\API\Controller\TemplatesController
	*/
	public function templates() {
		if (!$this->templates instanceof TemplatesController) {
			$this->templates = new TemplatesController($this->getConnection(), $this->cachePolicy, $this->cache);
			$this->templates->setLogger($this->logger);
		}
		return $this->templates;
	}
	
	/**
	* @return \QBNK\QBank\API\Controller\AccountsController
	*/
	public function accounts() {
		if (!$this->accounts instanceof AccountsController) {
			$this->accounts = new AccountsController($this->getConnection(), $this->cachePolicy, $this->cache);
			$this->accounts->setLogger($this->logger);
		}
		return $this->accounts;
	}
	
	/**
	* @return \QBNK\QBank\API\Controller\SearchController
	*/
	public function search() {
		if (!$this->search instanceof SearchController) {
			$this->search = new SearchController($this->getConnection(), $this->cachePolicy, $this->cache);
			$this->search->setLogger($this->logger);
		}
		return $this->search;
	}
	
	/**
	* @return \QBNK\QBank\API\Controller\DeploymentController
	*/
	public function deployment() {
		if (!$this->deployment instanceof DeploymentController) {
			$this->deployment = new DeploymentController($this->getConnection(), $this->cachePolicy, $this->cache);
			$this->deployment->setLogger($this->logger);
		}
		return $this->deployment;
	}
	
	/**
	* @return \QBNK\QBank\API\Controller\FiltersController
	*/
	public function filters() {
		if (!$this->filters instanceof FiltersController) {
			$this->filters = new FiltersController($this->getConnection(), $this->cachePolicy, $this->cache);
			$this->filters->setLogger($this->logger);
		}
		return $this->filters;
	}
	
	/**
	* @return \QBNK\QBank\API\Controller\EventsController
	*/
	public function events() {
		if (!$this->events instanceof EventsController) {
			$this->events = new EventsController($this->getConnection(), $this->cachePolicy, $this->cache);
			$this->events->setLogger($this->logger);
		}
		return $this->events;
	}
	
	

	public function updateCredentials($user, $password) {
		$oldUser = $this->credentials->getUsername();
		$this->credentials = new QBankCredentials($this->credentials->getClientId(), $user, $password);
		if ($this->client instanceof Client) {
			$this->client->getEventDispatcher()->removeSubscriber($this->oauth2Plugin);
			$this->client->addSubscriber($this->getOAuthPlugin());
		}
		if ($this->cache instanceof Cache) {
			$this->cache->setNamespace(md5($this->basePath.$this->credentials->getUsername().$this->credentials->getPassword()));
		}
		$this->logger->notice('Updated user!', array('old' => $oldUser, 'new' => $user));
	}

	protected function getConnection() {
		if (!($this->client instanceof Client)) {
			$this->oauth2Plugin = $this->getOAuthPlugin();
			if ($this->cache instanceof Cache && $this->cache->contains('access_token')) {
				$this->oauth2Plugin->setAccessToken($this->cache->fetch('access_token'));
			}
			if ($this->cache instanceof Cache && $this->cache->contains('refresh_token')) {
				$this->oauth2Plugin->setRefreshToken($this->cache->fetch('refresh_token'));
			}
			$this->client = new Client($this->basePath);
			$this->client->addSubscriber($this->oauth2Plugin);
			$this->client->setDefaultOption('headers', array('Accept' => 'application/json', 'Content-type' => 'application/json'));
			$this->client->setUserAgent('QBank-API-PHP-Wrapper', true);
			$this->logger->debug(
				'Guzzle client instantiated.',
				array(
					'basepath' => $this->basePath
				)
			);
		}

		return $this->client;
	}

	protected function getOAuthPlugin() {
		$oauthClient = new Client($this->basePath.'oauth2/token');
		if ($this->cache instanceof Cache) {
			$oauthClient->addSubscriber(new Oauth2RefreshTokenCacheBusterPlugin($this->cache, $this->logger));
		}
		return new Oauth2Plugin(
			new PasswordCredentials(
				$oauthClient,
				array(
					'username' => $this->credentials->getUsername(),
					'password' => $this->credentials->getPassword(),
					'client_id' => $this->credentials->getClientId()
				)
			),
			new RefreshToken(
				$oauthClient,
				array(
					'client_id' => $this->credentials->getClientId()
				)
			)
		);
	}

	public function __destruct() {
		if ($this->cache instanceof Cache && $this->oauth2Plugin instanceof Oauth2Plugin) {
			$this->cache->save('access_token', $this->oauth2Plugin->getAccessToken());
			$this->cache->save('refresh_token', $this->oauth2Plugin->getRefreshToken(), 3600 * 24 * 13);
		}
	}
=======
    }

    /**
     * Accounts control the security in QBank.
     *
     * @return AccountsController
     */
    public function accounts()
    {
        if (!$this->accounts instanceof AccountsController) {
            $this->accounts = new AccountsController($this->getClient(), $this->cachePolicy, $this->cache);
            $this->accounts->setLogger($this->logger);
        }

        return $this->accounts;
    }
    /**
     * Categories defines which PropertySets should be available for Media. All Media belongs to exactly one Category.
     *
     * @return CategoriesController
     */
    public function categories()
    {
        if (!$this->categories instanceof CategoriesController) {
            $this->categories = new CategoriesController($this->getClient(), $this->cachePolicy, $this->cache);
            $this->categories->setLogger($this->logger);
        }

        return $this->categories;
    }
    /**
     * DeploymentSites are places where Media from QBank may be published to, to allow public access. Protocols define the way the publishing executes.
     *
     * @return DeploymentController
     */
    public function deployment()
    {
        if (!$this->deployment instanceof DeploymentController) {
            $this->deployment = new DeploymentController($this->getClient(), $this->cachePolicy, $this->cache);
            $this->deployment->setLogger($this->logger);
        }

        return $this->deployment;
    }
    /**
     * Class Events.
     *
     * @return EventsController
     */
    public function events()
    {
        if (!$this->events instanceof EventsController) {
            $this->events = new EventsController($this->getClient(), $this->cachePolicy, $this->cache);
            $this->events->setLogger($this->logger);
        }

        return $this->events;
    }
    /**
     * Filters are used for filtering media by its folder, category or a specific property.
     *
     * @return FiltersController
     */
    public function filters()
    {
        if (!$this->filters instanceof FiltersController) {
            $this->filters = new FiltersController($this->getClient(), $this->cachePolicy, $this->cache);
            $this->filters->setLogger($this->logger);
        }

        return $this->filters;
    }
    /**
     * Folders are used to group Media in a hierarchial manner.
     *
     * @return FoldersController
     */
    public function folders()
    {
        if (!$this->folders instanceof FoldersController) {
            $this->folders = new FoldersController($this->getClient(), $this->cachePolicy, $this->cache);
            $this->folders->setLogger($this->logger);
        }

        return $this->folders;
    }
    /**
     * A Media is any uploaded file in QBank. A Media belongs to a Category and may have customer defined Properties.
     *
     * @return MediaController
     */
    public function media()
    {
        if (!$this->media instanceof MediaController) {
            $this->media = new MediaController($this->getClient(), $this->cachePolicy, $this->cache);
            $this->media->setLogger($this->logger);
        }

        return $this->media;
    }
    /**
     * Moodboards are public, usually temporary, areas used to expose Media in QBank. Any Media may be added to a Moodboard, which any outside user may then access until the Moodboard expiration date is due. Moodboards can be templated in different ways to fit many purposes.
     *
     * @return MoodboardsController
     */
    public function moodboards()
    {
        if (!$this->moodboards instanceof MoodboardsController) {
            $this->moodboards = new MoodboardsController($this->getClient(), $this->cachePolicy, $this->cache);
            $this->moodboards->setLogger($this->logger);
        }

        return $this->moodboards;
    }
    /**
     * Object types define sets of propertySets that can be applied to any Object of the corresponding object type class, such as a Media or a Folder.
     *
     * @return ObjecttypesController
     */
    public function objecttypes()
    {
        if (!$this->objecttypes instanceof ObjecttypesController) {
            $this->objecttypes = new ObjecttypesController($this->getClient(), $this->cachePolicy, $this->cache);
            $this->objecttypes->setLogger($this->logger);
        }

        return $this->objecttypes;
    }
    /**
     * PropertySets groups Properties together.
     *
     * @return PropertysetsController
     */
    public function propertysets()
    {
        if (!$this->propertysets instanceof PropertysetsController) {
            $this->propertysets = new PropertysetsController($this->getClient(), $this->cachePolicy, $this->cache);
            $this->propertysets->setLogger($this->logger);
        }

        return $this->propertysets;
    }
    /**
     * @return SearchController
     */
    public function search()
    {
        if (!$this->search instanceof SearchController) {
            $this->search = new SearchController($this->getClient(), $this->cachePolicy, $this->cache);
            $this->search->setLogger($this->logger);
        }

        return $this->search;
    }
    /**
     * @return TemplatesController
     */
    public function templates()
    {
        if (!$this->templates instanceof TemplatesController) {
            $this->templates = new TemplatesController($this->getClient(), $this->cachePolicy, $this->cache);
            $this->templates->setLogger($this->logger);
        }

        return $this->templates;
    }

    /**
     * Create a basepath for all api calls from the supplied URL.
     *
     * @param string $url
     *
     * @return string
     */
    protected function buildBasepath($url)
    {
        if (!preg_match('#(\w+:)?//#', $url)) {
            $url = '//'.$url;
        }

        $urlParts = parse_url($url);

        if ($urlParts === false) {
            throw new InvalidArgumentException('Could not parse QBank URL.');
        }

        // Default to HTTP
        if (empty($urlParts['scheme'])) {
            $urlParts['scheme'] = 'http';
        }

        // Add the api path automattically if ommitted for qbank.se hosted QBank instances
        if ((empty($urlParts['path']) || $urlParts['path'] == '/')
            && substr($urlParts['host'], -strlen('qbank.se')) == 'qbank.se') {
            $urlParts['path'] = '/api/';
        }

        // Pad the end of the path with a slash
        if (substr($urlParts['path'], -1) != '/') {
            $urlParts['path'] .= '/';
        }

        return $urlParts['scheme'].'://'.$urlParts['host'].(!empty($urlParts['port']) ? ':'.$urlParts['port'] : '').$urlParts['path'];
    }

    /**
     * Gets the Guzzle client instance used for making calls.
     *
     * @return Client
     */
    protected function getClient()
    {
        if (!($this->client instanceof Client)) {
            $this->client = new Client([
                'base_url' => $this->basepath,
                'defaults' => [
                    'headers' => [
                        'Accept'       => 'application/json',
                        'Content-type' => 'application/json',
                        'User-Agent'   => 'qbank3api-phpwrapper/1 (qbankapi: 1; swagger: 1.1)',
                    ],
                ],
            ]);
            $this->client->getEmitter()->attach($this->getOAuth2Subscriber());
            $this->logger->debug('Guzzle client instantiated.', ['basepath' => $this->basepath]);
        }

        return $this->client;
    }

    /**
     * Gets the instance of the OAuth2 subscriber.
     *
     * @return OAuth2Subscriber
     */
    protected function getOAuth2Subscriber()
    {
        if (!($this->oauth2Subscriber instanceof OAuth2Subscriber)) {
            $client                 = new Client(['base_url' => $this->basepath.'oauth2/token']);
            $this->oauth2Subscriber = new OAuth2Subscriber(
                new PasswordCredentials(
                    $client,
                    [
                        'client_id' => $this->credentials->getClientId(),
                        'username'  => $this->credentials->getUsername(),
                        'password'  => $this->credentials->getPassword(),
                    ]
                ),
                new RefreshToken($client, ['client_id' => $this->credentials->getClientId()])
            );
            $this->oauth2Subscriber->tokenPersistence(function ($method, TokenData $token = null) {
                switch ($method) {
                    case 'get':
                        return $this->getToken();
                        break;
                    case 'set':
                        $this->setCachedToken($token);
                        break;
                    case 'delete':
                        $this->invalidateCachedToken();
                        break;
                }

                return;
            });
        }

        return $this->oauth2Subscriber;
    }

    /**
     * Changes the credentials used to authenticate with QBank.
     *
     * Changing the credentials will effectively switch the user using QBank and is useful when implementing some tiered
     * service.
     *
     * @param string $user Username of the new user.
     * @param string $password Password of the new user.
     *
     * @return void
     */
    public function updateCredentials($user, $password)
    {
        $oldUser           = $this->credentials->getUsername();
        $this->credentials = new Credentials($this->credentials->getClientId(), $user, $password);
        unset($password);
        if ($this->client instanceof Client) {
            $this->client->getEmitter()->detach($this->oauth2Subscriber);
            $this->oauth2Subscriber = null;
            $this->client->getEmitter()->attach($this->getOAuth2Subscriber());
        }
        if ($this->cache instanceof CacheProvider) {
            $this->cache->setNamespace(md5($this->basepath.$this->credentials->getUsername().$this->credentials->getPassword()));
        }
        $this->logger->notice('Updated user!', ['old' => $oldUser, 'new' => $user]);
    }

    /**
     * Sets the token used for authentication.
     *
     * This is normally done automatically, but exposed for transparency reasons.
     *
     * @param TokenData $token The token set.
     *
     * @return void
     */
    public function setCachedToken(TokenData $token)
    {
        if ($this->cache instanceof Cache) {
            $this->cache->save('oauth2token', serialize($token), 3600 * 24 * 13);
        }
    }

    /**
     * Gets the token used for authentication.
     *
     * @return TokenData|null Returns the token if it exists, null if not.
     */
    public function getToken()
    {
        $token = new TokenData();
        if ($this->oauth2Subscriber instanceof OAuth2Subscriber) {
            $token = $this->oauth2Subscriber->getTokenData();
        }
        if (!$token->accessToken && $this->cache instanceof Cache && $this->cache->contains('oauth2token')) {
            $token = unserialize($this->cache->fetch('oauth2token'));
        }
        if (!$token->accessToken) {
            $response = $this->getClient()->get('/');
            if ($response->getStatusCode() == 200) {
                $token = $this->oauth2Subscriber->getTokenData();
            }
        }

        return $token->accessToken ? $token : null;
    }

    /**
     * Invalidates the token used for authentication.
     *
     * This is normally done automatically, but exposed for transparency reasons.
     *
     * @return void
     */
    public function invalidateCachedToken()
    {
        if ($this->cache instanceof Cache) {
            $this->cache->delete('oauth2token');
        }
    }
>>>>>>> cfcab6d3
}<|MERGE_RESOLUTION|>--- conflicted
+++ resolved
@@ -136,188 +136,6 @@
             $this->cachePolicy = new CachePolicy(false, 0);
             $this->logger->warning('No cache policy supplied! Without a cache policy no API queries will be cached.');
         }
-<<<<<<< HEAD
-	}
-
-	/**
-	* @return \QBNK\QBank\API\Controller\MoodboardsController
-	*/
-	public function moodboards() {
-		if (!$this->moodboards instanceof MoodboardsController) {
-			$this->moodboards = new MoodboardsController($this->getConnection(), $this->cachePolicy, $this->cache);
-			$this->moodboards->setLogger($this->logger);
-		}
-		return $this->moodboards;
-	}
-	
-	/**
-	* @return \QBNK\QBank\API\Controller\CategoriesController
-	*/
-	public function categories() {
-		if (!$this->categories instanceof CategoriesController) {
-			$this->categories = new CategoriesController($this->getConnection(), $this->cachePolicy, $this->cache);
-			$this->categories->setLogger($this->logger);
-		}
-		return $this->categories;
-	}
-	
-	/**
-	* @return \QBNK\QBank\API\Controller\FoldersController
-	*/
-	public function folders() {
-		if (!$this->folders instanceof FoldersController) {
-			$this->folders = new FoldersController($this->getConnection(), $this->cachePolicy, $this->cache);
-			$this->folders->setLogger($this->logger);
-		}
-		return $this->folders;
-	}
-	
-	/**
-	* @return \QBNK\QBank\API\Controller\MediaController
-	*/
-	public function media() {
-		if (!$this->media instanceof MediaController) {
-			$this->media = new MediaController($this->getConnection(), $this->cachePolicy, $this->cache);
-			$this->media->setLogger($this->logger);
-		}
-		return $this->media;
-	}
-	
-	/**
-	* @return \QBNK\QBank\API\Controller\TemplatesController
-	*/
-	public function templates() {
-		if (!$this->templates instanceof TemplatesController) {
-			$this->templates = new TemplatesController($this->getConnection(), $this->cachePolicy, $this->cache);
-			$this->templates->setLogger($this->logger);
-		}
-		return $this->templates;
-	}
-	
-	/**
-	* @return \QBNK\QBank\API\Controller\AccountsController
-	*/
-	public function accounts() {
-		if (!$this->accounts instanceof AccountsController) {
-			$this->accounts = new AccountsController($this->getConnection(), $this->cachePolicy, $this->cache);
-			$this->accounts->setLogger($this->logger);
-		}
-		return $this->accounts;
-	}
-	
-	/**
-	* @return \QBNK\QBank\API\Controller\SearchController
-	*/
-	public function search() {
-		if (!$this->search instanceof SearchController) {
-			$this->search = new SearchController($this->getConnection(), $this->cachePolicy, $this->cache);
-			$this->search->setLogger($this->logger);
-		}
-		return $this->search;
-	}
-	
-	/**
-	* @return \QBNK\QBank\API\Controller\DeploymentController
-	*/
-	public function deployment() {
-		if (!$this->deployment instanceof DeploymentController) {
-			$this->deployment = new DeploymentController($this->getConnection(), $this->cachePolicy, $this->cache);
-			$this->deployment->setLogger($this->logger);
-		}
-		return $this->deployment;
-	}
-	
-	/**
-	* @return \QBNK\QBank\API\Controller\FiltersController
-	*/
-	public function filters() {
-		if (!$this->filters instanceof FiltersController) {
-			$this->filters = new FiltersController($this->getConnection(), $this->cachePolicy, $this->cache);
-			$this->filters->setLogger($this->logger);
-		}
-		return $this->filters;
-	}
-	
-	/**
-	* @return \QBNK\QBank\API\Controller\EventsController
-	*/
-	public function events() {
-		if (!$this->events instanceof EventsController) {
-			$this->events = new EventsController($this->getConnection(), $this->cachePolicy, $this->cache);
-			$this->events->setLogger($this->logger);
-		}
-		return $this->events;
-	}
-	
-	
-
-	public function updateCredentials($user, $password) {
-		$oldUser = $this->credentials->getUsername();
-		$this->credentials = new QBankCredentials($this->credentials->getClientId(), $user, $password);
-		if ($this->client instanceof Client) {
-			$this->client->getEventDispatcher()->removeSubscriber($this->oauth2Plugin);
-			$this->client->addSubscriber($this->getOAuthPlugin());
-		}
-		if ($this->cache instanceof Cache) {
-			$this->cache->setNamespace(md5($this->basePath.$this->credentials->getUsername().$this->credentials->getPassword()));
-		}
-		$this->logger->notice('Updated user!', array('old' => $oldUser, 'new' => $user));
-	}
-
-	protected function getConnection() {
-		if (!($this->client instanceof Client)) {
-			$this->oauth2Plugin = $this->getOAuthPlugin();
-			if ($this->cache instanceof Cache && $this->cache->contains('access_token')) {
-				$this->oauth2Plugin->setAccessToken($this->cache->fetch('access_token'));
-			}
-			if ($this->cache instanceof Cache && $this->cache->contains('refresh_token')) {
-				$this->oauth2Plugin->setRefreshToken($this->cache->fetch('refresh_token'));
-			}
-			$this->client = new Client($this->basePath);
-			$this->client->addSubscriber($this->oauth2Plugin);
-			$this->client->setDefaultOption('headers', array('Accept' => 'application/json', 'Content-type' => 'application/json'));
-			$this->client->setUserAgent('QBank-API-PHP-Wrapper', true);
-			$this->logger->debug(
-				'Guzzle client instantiated.',
-				array(
-					'basepath' => $this->basePath
-				)
-			);
-		}
-
-		return $this->client;
-	}
-
-	protected function getOAuthPlugin() {
-		$oauthClient = new Client($this->basePath.'oauth2/token');
-		if ($this->cache instanceof Cache) {
-			$oauthClient->addSubscriber(new Oauth2RefreshTokenCacheBusterPlugin($this->cache, $this->logger));
-		}
-		return new Oauth2Plugin(
-			new PasswordCredentials(
-				$oauthClient,
-				array(
-					'username' => $this->credentials->getUsername(),
-					'password' => $this->credentials->getPassword(),
-					'client_id' => $this->credentials->getClientId()
-				)
-			),
-			new RefreshToken(
-				$oauthClient,
-				array(
-					'client_id' => $this->credentials->getClientId()
-				)
-			)
-		);
-	}
-
-	public function __destruct() {
-		if ($this->cache instanceof Cache && $this->oauth2Plugin instanceof Oauth2Plugin) {
-			$this->cache->save('access_token', $this->oauth2Plugin->getAccessToken());
-			$this->cache->save('refresh_token', $this->oauth2Plugin->getRefreshToken(), 3600 * 24 * 13);
-		}
-	}
-=======
     }
 
     /**
@@ -668,5 +486,4 @@
             $this->cache->delete('oauth2token');
         }
     }
->>>>>>> cfcab6d3
 }